--- conflicted
+++ resolved
@@ -42,13 +42,8 @@
         }
 
         // Xero OAuth credentials
-<<<<<<< HEAD
-        const client_id = '7D0E365D876F432AB107DD9404E0ABB2';
-        const client_secret = '2sz3XRQH4Lhwv6Exj8UWKta6kX0K4c1U2KHI1hScOhdTTRpC';
-=======
         const client_id = process.env.VITE_XERO_CLIENT_ID;
         const client_secret = process.env.VITE_XERO_CLIENT_SECRET;
->>>>>>> 8dd85b19
 
         // Try different possible redirect URIs that might have been used initially
         const possibleRedirectUris = [
