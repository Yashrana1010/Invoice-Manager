--- conflicted
+++ resolved
@@ -64,16 +64,10 @@
         throw new Error('File size must be less than 10MB');
       }
 
-<<<<<<< HEAD
-      // Validate file type (PDF only)
-      if (file.type !== 'application/pdf') {
-        throw new Error('Only PDF files are allowed.');
-=======
       // Validate file type
       const supportedTypes = ['application/pdf', 'text/plain'];
       if (!supportedTypes.includes(file.type)) {
         throw new Error('Unsupported file type. Please upload PDF/text files.');
->>>>>>> 7fd0937c
       }
 
       const formData = new FormData();
@@ -138,11 +132,7 @@
           <input
             ref={fileInputRef}
             type="file"
-<<<<<<< HEAD
-            accept=".pdf"
-=======
             accept=".pdf,.txt"
->>>>>>> 7fd0937c
             onChange={handleFileSelect}
             className="absolute inset-0 w-full h-full opacity-0 cursor-pointer"
             disabled={uploading}
